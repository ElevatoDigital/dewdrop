--- conflicted
+++ resolved
@@ -130,9 +130,6 @@
     $this->adminUrl('adjust-visibility'),
     $this->visibilityFilter->canBeFilteredByUser()
 );
-<<<<<<< HEAD
-=======
 
 echo $this->listing->renderFooter($this, $fields, $paginationTitle);
->>>>>>> ae201abc
 ?>