<?php

/**
 * Dewdrop
 *
 * @link      https://github.com/DeltaSystems/dewdrop
 * @copyright Delta Systems (http://deltasys.com)
 * @license   https://github.com/DeltaSystems/dewdrop/LICENSE
 */

namespace Dewdrop\Bootstrap;

<<<<<<< HEAD
use ArrayObject;
use Dewdrop\ActivityLog\PimpleServiceProvider;
use Dewdrop\Admin\PageFactory\Custom as CustomPageFactory;
=======
>>>>>>> 5ede4eb3
use Dewdrop\Auth\Db\UsersTableGateway;
use Dewdrop\Config;
use Dewdrop\Db\Adapter as DbAdapter;
use Dewdrop\Env;
use Dewdrop\Exception;
use Pimple;

/**
 * This class tracks down the bootstrap for your application and grabs
 * the Pimple object from it.  This is used in all the primary execution
 * scripts in your Dewdrop project (i.e. The main PHP file in your doc
 * root for a Silex app, the root plugin file in a WP project, the phpunit
 * bootstrap, and the CLI runner).
 */
class Detector
{
    /**
     * Load the application's bootstrap and retrieve the Pimple DI object
     * from it.  Your Pimple object must provide some basic resources to
     * work with Dewdrop.
     *
     * @return Pimple
     */
    public static function findPimple()
    {
        $config = new Config();

        if (!$config->has('bootstrap')) {
            $bootstrap = new Standalone();
            return $bootstrap->getPimple();
        } else {
            $bootstrapClass = $config->get('bootstrap');

            $bootstrap = new $bootstrapClass();

            if (!$bootstrap instanceof PimpleProviderInterface) {
                throw new Exception('Your bootstrap class must implement the PimpleProviderInterface.');
            }

            $pimple = $bootstrap->getPimple();

            self::validatePimple($pimple);
            self::augmentPimpleWithDefaultResources($pimple);

            return $pimple;
        }
    }

    /**
     * Ensure the Pimple found via the application's bootstrap provides
     * the resources needed for Dewdrop to run properly.  At a minimum,
     * the Pimple should have:
     *
     * 1) A "config" resource that provides an array matching this format:
     *
     * 'config' => [
     *     'db' => [
     *         'type' => 'pgsql' or 'mysql'
     *     ]
     * ]
     *
     * 2) A "db" resources that provides a \Dewdrop\Db\Adapter object.
     *
     * @param Pimple $pimple
     * @return void
     */
    public static function validatePimple(Pimple $pimple)
    {
        if (!isset($pimple['config'])) {
            throw new Exception('Pimple must provide a config resource.');
        } elseif (!isset($pimple['config']['db'])) {
            throw new Exception("Pimple's config resource must contain your db config.");
        } else {
            $dbConfig = $pimple['config']['db'];

            if (!isset($dbConfig['type']) || !in_array($dbConfig['type'], array('pgsql', 'mysql'))) {
                throw new Exception("Pimple's db config must include a type of 'pgsql' or 'mysql'");
            }
        }
    }

    /**
     * If the Pimple object doesn't provide definitions for some basic
     * resources, add default definitions for those resources.
     *
     * @param Pimple $pimple
     * @return void
     */
    public static function augmentPimpleWithDefaultResources(Pimple $pimple)
    {
        if (!isset($pimple['debug'])) {
            $pimple['debug'] = false;
        }

        $sharedResources = [
            'custom-page-factory'           => '\Dewdrop\Admin\PageFactory\Custom',
            'dewdrop-request'               => '\Dewdrop\Request',
            'paths'                         => '\Dewdrop\Paths',
            'inflector'                     => '\Dewdrop\Inflector',
            'db.field.input-filter-builder' => '\Dewdrop\Db\Field\InputFilterBuilder',
            'view'                          => '\Dewdrop\View\View'
        ];

        foreach ($sharedResources as $resourceName => $className) {
            if (!isset($pimple[$resourceName])) {
                $pimple[$resourceName] = $pimple->share(
                    function () use ($className) {
                        return new $className();
                    }
                );
            }
        }

<<<<<<< HEAD
        $activityLogServiceProvider = new PimpleServiceProvider();
        $activityLogServiceProvider->register($pimple);

        if ($pimple instanceof Application) {
            $pimple->error(
                function (Exception $e) use ($pimple) {
                    if ($pimple['debug']) {
                        return new Response($e->render());
                    }
                }
            );
        }
=======
        $env = Env::getInstance();

        $env->initializePimple($pimple);

        if (!isset($pimple['session'])) {
            $env->providePimpleSessionResource($pimple);
>>>>>>> 5ede4eb3

            if (!isset($pimple['session']) || !isset($pimple['session.access'])) {
                throw new Exception('Environment must provide session and session.access resources for Pimple.');
            }
        }

        if (!isset($pimple['dewdrop-build'])) {
            $pimple['dewdrop-build'] = $pimple->share(
                function () use ($pimple) {
                    if (defined('APPLICATION_ENV') && 'development' === APPLICATION_ENV) {
                        return microtime(true);
                    } else {
                        /* @var $paths \Dewdrop\Paths */
                        $paths = $pimple['paths'];

                        return require $paths->getAppRoot() . '/dewdrop-build.php';
                    }
                }
            );
        }

        if (!isset($pimple['users-gateway'])) {
            $pimple['users-gateway'] = $pimple->share(
                function () use ($pimple) {
                    return new UsersTableGateway($pimple['db']);
                }
            );
        }
    }
}<|MERGE_RESOLUTION|>--- conflicted
+++ resolved
@@ -10,12 +10,8 @@
 
 namespace Dewdrop\Bootstrap;
 
-<<<<<<< HEAD
-use ArrayObject;
 use Dewdrop\ActivityLog\PimpleServiceProvider;
 use Dewdrop\Admin\PageFactory\Custom as CustomPageFactory;
-=======
->>>>>>> 5ede4eb3
 use Dewdrop\Auth\Db\UsersTableGateway;
 use Dewdrop\Config;
 use Dewdrop\Db\Adapter as DbAdapter;
@@ -129,7 +125,6 @@
             }
         }
 
-<<<<<<< HEAD
         $activityLogServiceProvider = new PimpleServiceProvider();
         $activityLogServiceProvider->register($pimple);
 
@@ -142,14 +137,13 @@
                 }
             );
         }
-=======
+
         $env = Env::getInstance();
 
         $env->initializePimple($pimple);
 
         if (!isset($pimple['session'])) {
             $env->providePimpleSessionResource($pimple);
->>>>>>> 5ede4eb3
 
             if (!isset($pimple['session']) || !isset($pimple['session.access'])) {
                 throw new Exception('Environment must provide session and session.access resources for Pimple.');
